--- conflicted
+++ resolved
@@ -121,37 +121,4 @@
     freeEnergy = freeEnergyDensity(beta, lam)
     freeEnergyExact = isingExact(beta, 1)[1]
     print('Computed free energy:', freeEnergy)
-    print('Exact free energy:', freeEnergyExact)
-    
-
-<<<<<<< HEAD
-if True:
-    Ts = np.linspace(0.2,3,20)
-    magnetizations = []
-    #beta = 0.440686793509772 #critical point
-=======
-if False:
-    beta = 0.440686793509772 #critical point
->>>>>>> b357d864
-    J=1
-    O = isingO(beta, 1)
-    delta = 1e-4
-    tol = 1e-3
-    flag = 1
-        
-    while flag:
-        lam, Fl = leftFixedPointMPO(Al, O, delta)
-        _ , Fr = rightFixedPointMPO(Ar, O, delta)
-        Fl /= overlapFixedPointsMPO(Fl, Fr, C)
-        lam = np.real(lam)[0]
-        AcPrime, cPrime = calcNewCenterMPO(Ac, C, Fl, Fr, O, lam, delta)
-        AlPrime, ArPrime, AcPrime, cPrime = minAcC(AcPrime, cPrime)
-        delta = np.linalg.norm(OAc(Ac, Fl, Fr, O, lam) - ncon((Al, OC(C, Fl, Fr)), ([-1, -2, 1], [1, -3])))
-        Al, Ar, Ac, C = AlPrime, ArPrime, AcPrime, cPrime
-        print(delta)
-        if delta < tol:
-            flag = 0
- 
-    
-
-            +    print('Exact free energy:', freeEnergyExact)